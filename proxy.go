--- conflicted
+++ resolved
@@ -3,10 +3,7 @@
 import (
 	"errors"
 	"fmt"
-<<<<<<< HEAD
 	"io"
-=======
->>>>>>> e70b57e2
 	"log"
 	"net"
 	"strings"
@@ -19,7 +16,8 @@
 	"github.com/haveachin/infrared/protocol/handshaking"
 	"github.com/haveachin/infrared/protocol/login"
 	"github.com/pires/go-proxyproto"
-<<<<<<< HEAD
+	"github.com/prometheus/client_golang/prometheus"
+	"github.com/prometheus/client_golang/prometheus/promauto"
 )
 
 var (
@@ -27,9 +25,6 @@
 	ErrCantWriteToServer     = errors.New("can't write to proxy target")
 	ErrCantWriteToClient     = errors.New("can't write to client")
 	ErrCantConnectWithServer = errors.New("can't create connection with server")
-=======
-	"github.com/prometheus/client_golang/prometheus"
-	"github.com/prometheus/client_golang/prometheus/promauto"
 )
 
 var (
@@ -37,7 +32,6 @@
 		Name: "infrared_connected",
 		Help: "The total number of connected players",
 	}, []string{"host"})
->>>>>>> e70b57e2
 )
 
 func proxyUID(domain, addr string) string {
@@ -214,13 +208,6 @@
 	proxyDomain := proxy.DomainName()
 	proxyTo := proxy.ProxyTo()
 	proxyUID := proxy.UID()
-<<<<<<< HEAD
-	// rconn, err := DialTimeout(proxyTo, proxy.Timeout())
-	// if err != nil {
-	server := proxy.ServerFactory(proxy)
-
-	if !server.CanConnect() {
-=======
 
 	dialer, err := proxy.Dialer()
 	if err != nil {
@@ -229,7 +216,6 @@
 
 	rconn, err := dialer.Dial(proxyTo)
 	if err != nil {
->>>>>>> e70b57e2
 		log.Printf("[i] %s did not respond to ping; is the target offline?", proxyTo)
 		if hs.IsStatusRequest() {
 			return proxy.handleStatusRequest(conn, false)
@@ -245,7 +231,6 @@
 		return proxy.handleStatusRequest(conn, true)
 	}
 
-	rconn, err := server.Connection()
 	if err != nil {
 		return ErrCantConnectWithServer
 	}
@@ -483,7 +468,7 @@
 	// May seem stupid and redundent for now but this makes it possible to easier test
 	//  And to do some sort of caching or some toggle to turn it off and on with an api/config for example
 	var err error
-	s.conn, err = DialTimeout(s.ServerAddr, s.Timeout)
+	// s.conn, err = DialTimeout(s.ServerAddr, s.Timeout)
 	if err != nil {
 		log.Printf("[i] %s did not respond to ping; is the target offline?", s.ServerAddr)
 		return false
