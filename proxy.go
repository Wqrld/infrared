--- conflicted
+++ resolved
@@ -214,11 +214,7 @@
 	}
 
 	if proxy.RealIP() {
-<<<<<<< HEAD
-		hs.UpgradeToRealIP(conn.RemoteAddr(), time.Now())
-=======
-		hs.UpgradeToRealIP(connRemoteAddr)
->>>>>>> 0c7641df
+		hs.UpgradeToRealIP(connRemoteAddr, time.Now())
 		pk = hs.Marshal()
 	}
 
