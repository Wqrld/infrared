package infrared

import (
	"encoding/json"
	"fmt"
	"net"
	"strings"
	"time"

	"github.com/haveachin/infrared/protocol"
	"github.com/haveachin/infrared/protocol/handshaking"
	"github.com/haveachin/infrared/protocol/status"
	"github.com/pires/go-proxyproto"
)

var serverDomain string = "infrared.gateway"

type testError struct {
	Error   error
	Message string
}

func gatewayPort(portEnd int) int {
	return 30000 + portEnd
}

func gatewayAddr(portEnd int) string {
	return portToAddr(gatewayPort(portEnd))
}

func serverPort(portEnd int) int {
	return 20000 + portEnd
}

func serverAddr(portEnd int) string {
	return portToAddr(serverPort(portEnd))
}

func dialerPort(portEnd int) int {
	return 10000 + portEnd
}

func portToAddr(port int) string {
	return fmt.Sprintf(":%d", port)
}

func routeVersionName(index int) string {
	return fmt.Sprintf("infrared.gateway-%d", index)
}

func getIpFromAddr(addr net.Addr) string {
	return strings.Split(addr.String(), ":")[0]
}

func proxyConfigWithPortEnd(portEnd int) *ProxyConfig {
	serverAddr := serverAddr(portEnd)
	gatewayAddr := gatewayAddr(portEnd)
	return createBasicProxyConfig(serverDomain, gatewayAddr, serverAddr)
}

func createBasicProxyConfig(serverDomain, gatewayAddr, serverAddr string) *ProxyConfig {
	return &ProxyConfig{
		DomainName: serverDomain,
		ListenTo:   gatewayAddr,
		ProxyTo:    serverAddr,
	}
}

func createProxyProtocolConfig(portEnd int, proxyproto bool) *ProxyConfig {
	config := proxyConfigWithPortEnd(portEnd)
	config.ProxyProtocol = proxyproto
	return config
}

func statusHandshakePort(portEnd int) protocol.Packet {
	gatewayPort := gatewayPort(portEnd)
	return serverHandshake(serverDomain, gatewayPort)
}

func serverHandshake(domain string, port int) protocol.Packet {
	hs := handshaking.ServerBoundHandshake{
		ProtocolVersion: 574,
		ServerAddress:   protocol.String(domain),
		ServerPort:      protocol.UnsignedShort(port),
		NextState:       1, //one means status
	}
	return hs.Marshal()
}

func configToProxies(config *ProxyConfig) []*Proxy {
	proxyConfigs := make([]*ProxyConfig, 0)
	proxyConfigs = append(proxyConfigs, config)
	return configsToProxies(proxyConfigs)
}

func configsToProxies(config []*ProxyConfig) []*Proxy {
	var proxies []*Proxy

	factory := createTestFactory()

	for _, c := range config {
		proxy := &Proxy{Config: c}
		proxy.ServerFactory = factory
		proxies = append(proxies, proxy)
	}
	return proxies
}

func createTestFactory() func(p *Proxy) MCServer {
	return func(p *Proxy) MCServer {
		timeout := p.Timeout()
		serverAddr := p.ProxyTo()
		return &e2eTestServer{
			ServerAddr: serverAddr,
			Timeout:    timeout,
		}
	}
}

func sendHandshake(conn Conn, pk protocol.Packet) *testError {
	if err := conn.WritePacket(pk); err != nil {
		return &testError{err, "Can't write handshake"}
	}
	return nil
}

func statusPKWithVersion(name string) StatusConfig {
	samples := make([]PlayerSample, 0)
	return StatusConfig{VersionName: name, ProtocolNumber: 754,
		MaxPlayers: 20, PlayersOnline: 0, PlayerSamples: samples, MOTD: "Server MOTD"}
}

func sendProxyProtocolHeader(rconn Conn) *testError {
	header := createProxyProtocolHeader()
	if _, err := header.WriteTo(rconn); err != nil {
		return &testError{err, "Can't write proxy protocol header"}
	}
	return nil
}

var serverVersionName = "Infrared-test-online"

var onlineStatus = StatusConfig{
	VersionName:    "Infrared 1.16.5 Online",
	ProtocolNumber: 754,
	MaxPlayers:     20,
	MOTD:           "Powered by Infrared",
}

var offlineStatus = StatusConfig{
	VersionName:    "Infrared 1.16.5 Offline",
	ProtocolNumber: 754,
	MaxPlayers:     20,
	MOTD:           "Powered by Infrared",
}

type statusListenerConfig struct {
	id     int
	addr   string
	status StatusConfig
}

func statusListen(c statusListenerConfig, errorCh chan *testError) {
	listener, err := Listen(c.addr)
	if err != nil {
		errorCh <- &testError{err, fmt.Sprintf("Can't listen to %v", c.addr)}
	}

	go func() {
		defer listener.Close()
		for {
			conn, err := listener.Accept()
			if err != nil {
				errorCh <- &testError{err, "Can't accept connection on listener"}
			}
			pk, err := c.status.StatusResponsePacket()
			if err != nil {
				errorCh <- &testError{err, "Can't create status response packet"}
			}
			go func() {
				if err := conn.WritePacket(pk); err != nil {
					errorCh <- &testError{err, "Can't write status response packet on connection"}
				}
			}()
		}
	}()
}

func statusReponseToStruct(pk protocol.Packet) (status.ResponseJSON, error) {
	response, err := status.UnmarshalClientBoundResponse(pk)
	if err != nil {
		return status.ResponseJSON{}, err
	}

	res := &status.ResponseJSON{}
	json.Unmarshal([]byte(response.JSONResponse), &res)
	return *res, nil
}

type statusDialConfig struct {
	conn                    *Conn
	pk                      protocol.Packet
	gatewayAddr             string
	dialerPort              int
	useProxyProtocol        bool
	sendProxyProtocolHeader bool
	sendEndPing             bool
	sendNonPacketData       bool
}

func statusDial(c statusDialConfig) (protocol.Packet, *testError) {
	var conn Conn
	var err error
	if c.conn != nil {
		conn = *c.conn
	} else if c.useProxyProtocol {
		conn, err = createConnWithFakeIP(c.dialerPort, c.gatewayAddr)
	} else {
		conn, err = Dialer{}.Dial(c.gatewayAddr)
	}

	if err != nil {
		return protocol.Packet{}, &testError{err, "Can't make a connection with gateway"}
	}
	defer conn.Close()

	if c.sendProxyProtocolHeader {
		if err := sendProxyProtocolHeader(conn); err != nil {
			return protocol.Packet{}, err
		}
	}

	if c.sendNonPacketData {
		//           	ID | ProtoVer. | Server Address                                                   		|Serv. Port | Nxt State
		// data := []byte{0x00, 0xC2, 0x04, 0x0B, 0x65, 0x78, 0x61, 0x6D, 0x70, 0x6C, 0x65, 0x2E, 0x63, 0x6F, 0x6D, 0x05, 0x39, 0x01}
		data := []byte{0, 1, 2, 3, 0xFF}
		conn.Write(data)
		return protocol.Packet{}, nil
	}

	if err := sendHandshake(conn, c.pk); err != nil {
		return protocol.Packet{}, err
	}

	statusPk := status.ServerBoundRequest{}.Marshal()
	if err := conn.WritePacket(statusPk); err != nil {
		return protocol.Packet{}, &testError{err, "Can't write status request packet"}
	}

	receivedPk, err := conn.ReadPacket()
	if err != nil {
		return protocol.Packet{}, &testError{err, "Can't read status reponse packet"}
	}

	if c.sendEndPing {
		pingPk := status.ServerBoundRequest{}.Marshal()
		if err := conn.WritePacket(pingPk); err != nil {
			return receivedPk, &testError{err, "couldnt send packet for ping to server"}
		}
		conn.ReadPacket()
	}

	return receivedPk, nil

}

func statusDialGetVersionName(c statusDialConfig) (string, *testError) {
	pk, err := statusDial(c)
	if err != nil {
		return "", err
	}
	res, err2 := statusReponseToStruct(pk)
	if err2 != nil {
		return "", &testError{err2, "Couldn't convert response to ResponseJSON struct"}
	}
	return res.Version.Name, nil
}

func createConnWithFakeIP(dialerPort int, gatewayAddr string) (Conn, error) {
	dialer := &net.Dialer{
		LocalAddr: &net.TCPAddr{
			IP:   net.ParseIP("127.0.0.1"),
			Port: dialerPort,
		},
	}
	netConn, err := dialer.Dial("tcp", gatewayAddr)
	if err != nil {
		return nil, err
	}
	return wrapConn(netConn), nil
}

func createProxyProtocolHeader() proxyproto.Header {
	return proxyproto.Header{
		Version:           2,
		Command:           proxyproto.PROXY,
		TransportProtocol: proxyproto.TCPv4,
		SourceAddr: &net.TCPAddr{
			IP:   net.ParseIP("109.226.143.210"),
			Port: 0,
		},
		DestinationAddr: &net.TCPAddr{
			IP:   net.ParseIP("210.223.216.109"),
			Port: 0,
		},
	}
}

func proxyProtoListen(portEnd int) (string, *testError) {
	listenAddr := serverAddr(portEnd)
	listener, err := Listen(listenAddr)
	if err != nil {
		return "", &testError{err, fmt.Sprintf("Can't listen to %v", listenAddr)}
	}
	defer listener.Close()

	proxyListener := &proxyproto.Listener{Listener: listener.Listener}
	defer proxyListener.Close()

	conn, err := proxyListener.Accept()
	if err != nil {
		return "", &testError{err, "Can't accept connection on listener"}
	}
	defer conn.Close()
	return getIpFromAddr(conn.RemoteAddr()), nil
}

<<<<<<< HEAD
type e2eTestServer struct {
	connection Conn
	ServerAddr string
	Timeout    time.Duration
}

func (s *e2eTestServer) CanConnect() bool {
	var err error
	s.connection, err = DialTimeout(s.ServerAddr, s.Timeout)
	return err == nil
=======
func TestStatusRequest(t *testing.T) {
	tt := []struct {
		name            string
		portEnd         int
		onlineStatus    StatusConfig
		offlineStatus   StatusConfig
		activeServer    bool
		expectedVersion string
	}{
		{
			name:            "ServerOnlineWithoutConfig",
			portEnd:         570,
			activeServer:    true,
			expectedVersion: serverVersionName,
		},
		{
			name:            "ServerOfflineWithoutConfig",
			portEnd:         571,
			activeServer:    false,
			expectedVersion: "",
		},
		{
			name:            "ServerOnlineWithConfig",
			portEnd:         572,
			onlineStatus:    onlineStatus,
			offlineStatus:   offlineStatus,
			activeServer:    true,
			expectedVersion: onlineStatus.VersionName,
		},
		{
			name:            "ServerOfflineWithConfig",
			portEnd:         573,
			onlineStatus:    onlineStatus,
			offlineStatus:   offlineStatus,
			activeServer:    false,
			expectedVersion: offlineStatus.VersionName,
		},
	}

	for _, tc := range tt {
		t.Run(tc.name, func(t *testing.T) {
			wg := &sync.WaitGroup{}
			errorCh := make(chan *testError)
			resultCh := make(chan bool)
			wg.Add(1)
			go func(wg *sync.WaitGroup) {
				config := proxyConfigWithPortEnd(tc.portEnd)
				config.OnlineStatus = tc.onlineStatus
				config.OfflineStatus = tc.offlineStatus

				gateway := Gateway{}
				proxies := configToProxies(config)
				if err := gateway.ListenAndServe(proxies); err != nil {
					errorCh <- &testError{err, "Can't start gateway"}
				}
				wg.Done()
				gateway.KeepProcessActive()
			}(wg)

			if tc.activeServer {
				wg.Add(1)
				serverCfg := statusListenerConfig{}
				serverCfg.status = statusPKWithVersion(serverVersionName)
				serverCfg.addr = serverAddr(tc.portEnd)
				go func() {
					statusListen(serverCfg, errorCh)
					wg.Done()
				}()
			}

			wg.Wait()
			go func() {
				pk := statusHandshakePort(tc.portEnd)
				config := statusDialConfig{
					pk:          pk,
					gatewayAddr: gatewayAddr(tc.portEnd),
					dialerPort:  dialerPort(tc.portEnd),
				}
				receivedVersion, err := statusDial(config)
				if err != nil {
					errorCh <- err
					return
				}

				resultCh <- receivedVersion == tc.expectedVersion
			}()

			select {
			case err := <-errorCh:
				t.Fatalf("Unexpected Error in test: %s\n%v", err.Message, err.Error)
			case r := <-resultCh:
				if !r {
					t.Fail()
				}
			}
		})
	}
}

func TestProxyProtocol(t *testing.T) {
	tt := []struct {
		name              string
		proxyproto        bool
		receiveProxyproto bool
		portEnd           int
		shouldMatch       bool
		expectingIp       string
	}{
		{
			name:              "ProxyProtocolOn",
			proxyproto:        true,
			receiveProxyproto: false,
			portEnd:           581,
			shouldMatch:       true,
			expectingIp:       "127.0.0.1",
		},
		{
			name:              "ProxyProtocolOff",
			proxyproto:        false,
			receiveProxyproto: false,
			portEnd:           582,
			shouldMatch:       true,
			expectingIp:       "127.0.0.1",
		},
		{
			name:              "ProxyProtocol Receive",
			proxyproto:        true,
			receiveProxyproto: true,
			portEnd:           583,
			shouldMatch:       true,
			expectingIp:       "109.226.143.210",
		},
	}

	for _, tc := range tt {
		t.Run(tc.name, func(t *testing.T) {
			errorCh := make(chan *testError)
			resultCh := make(chan bool)
			wg := &sync.WaitGroup{}

			wg.Add(1)
			go func(wg *sync.WaitGroup) {
				config := createProxyProtocolConfig(tc.portEnd, tc.proxyproto)
				gateway := Gateway{
					receiveProxyProtocol: tc.receiveProxyproto,
				}
				proxies := configToProxies(config)
				if err := gateway.ListenAndServe(proxies); err != nil {
					errorCh <- &testError{err, "Can't start gateway"}
				}
				wg.Done()
				gateway.KeepProcessActive()
			}(wg)

			go func() {
				ip, err := proxyProtoListen(tc.portEnd)
				if err != nil {
					errorCh <- err
					return
				}
				resultCh <- ip == tc.expectingIp
			}()
			wg.Wait()
			go func() {

				pk := statusHandshakePort(tc.portEnd)
				config := statusDialConfig{
					pk:                      pk,
					gatewayAddr:             gatewayAddr(tc.portEnd),
					dialerPort:              dialerPort(tc.portEnd),
					useProxyProtocol:        tc.proxyproto,
					sendProxyProtocolHeader: tc.receiveProxyproto,
				}

				_, err := statusDial(config)
				if err != nil {
					errorCh <- err
				}
			}()

			select {
			case err := <-errorCh:
				t.Fatalf("Unexpected Error in test: %s\n%v", err.Message, err.Error)
			case r := <-resultCh:
				if r != tc.shouldMatch {
					t.Errorf("got: %v; want: %v", r, tc.shouldMatch)
				}
			}

		})
	}
>>>>>>> e70b57e2
}

func (s *e2eTestServer) Connection() (Conn, error) {
	return s.connection, nil
}

<<<<<<< HEAD
// func TestStatusRequest(t *testing.T) {
// 	tt := []struct {
// 		name            string
// 		portEnd         int
// 		onlineStatus    StatusConfig
// 		offlineStatus   StatusConfig
// 		activeServer    bool
// 		expectedVersion string
// 	}{
// 		{
// 			name:            "ServerOnlineWithoutConfig",
// 			portEnd:         570,
// 			activeServer:    true,
// 			expectedVersion: serverVersionName,
// 		},
// 		{
// 			name:            "ServerOfflineWithoutConfig",
// 			portEnd:         571,
// 			activeServer:    false,
// 			expectedVersion: "",
// 		},
// 		{
// 			name:            "ServerOnlineWithConfig",
// 			portEnd:         572,
// 			onlineStatus:    onlineStatus,
// 			offlineStatus:   offlineStatus,
// 			activeServer:    true,
// 			expectedVersion: onlineStatus.VersionName,
// 		},
// 		{
// 			name:            "ServerOfflineWithConfig",
// 			portEnd:         573,
// 			onlineStatus:    onlineStatus,
// 			offlineStatus:   offlineStatus,
// 			activeServer:    false,
// 			expectedVersion: offlineStatus.VersionName,
// 		},
// 	}

// 	for _, tc := range tt {
// 		t.Run(tc.name, func(t *testing.T) {
// 			wg := &sync.WaitGroup{}
// 			errorCh := make(chan *testError)
// 			resultCh := make(chan bool)
// 			wg.Add(1)
// 			go func(wg *sync.WaitGroup) {
// 				config := proxyConfigWithPortEnd(tc.portEnd)
// 				config.OnlineStatus = tc.onlineStatus
// 				config.OfflineStatus = tc.offlineStatus

// 				gateway := Gateway{}
// 				proxies := configToProxies(config)
// 				if err := gateway.ListenAndServe(proxies); err != nil {
// 					errorCh <- &testError{err, "Can't start gateway"}
// 				}
// 				wg.Done()
// 				gateway.KeepProcessActive()
// 			}(wg)

// 			if tc.activeServer {
// 				wg.Add(1)
// 				serverC := statusListenerConfig{}
// 				serverC.status = statusPKWithVersion(serverVersionName)
// 				serverC.addr = serverAddr(tc.portEnd)
// 				go func() {
// 					statusListen(serverC, errorCh)
// 					wg.Done()
// 				}()
// 			}

// 			wg.Wait()
// 			go func() {
// 				pk := statusHandshakePort(tc.portEnd)
// 				config := statusDialConfig{
// 					pk:          pk,
// 					gatewayAddr: gatewayAddr(tc.portEnd),
// 				}
// 				receivedVersion, err := statusDialGetVersionName(config)
// 				if err != nil {
// 					errorCh <- err
// 					return
// 				}

// 				resultCh <- receivedVersion == tc.expectedVersion
// 			}()

// 			select {
// 			case err := <-errorCh:
// 				t.Fatalf("Unexpected Error in test: %s\n%v", err.Message, err.Error)
// 			case r := <-resultCh:
// 				if !r {
// 					t.Fail()
// 				}
// 			}
// 		})
// 	}
// }

// func TestProxyProtocol(t *testing.T) {
// 	tt := []struct {
// 		name              string
// 		proxyproto        bool
// 		receiveProxyproto bool
// 		portEnd           int
// 		shouldMatch       bool
// 		expectingIp       string
// 	}{
// 		{
// 			name:        "ProxyProtocolOn",
// 			proxyproto:  true,
// 			portEnd:     581,
// 			shouldMatch: true,
// 			expectingIp: "127.0.0.1",
// 		},
// 		{
// 			name:        "ProxyProtocolOff",
// 			proxyproto:  false,
// 			portEnd:     582,
// 			shouldMatch: true,
// 			expectingIp: "127.0.0.1",
// 		},
// 		{
// 			name:              "ProxyProtocol Receive",
// 			proxyproto:        true,
// 			receiveProxyproto: true,
// 			portEnd:           583,
// 			shouldMatch:       true,
// 			expectingIp:       "109.226.143.210",
// 		},
// 	}

// 	for _, tc := range tt {
// 		t.Run(tc.name, func(t *testing.T) {
// 			errorCh := make(chan *testError)
// 			resultCh := make(chan bool)
// 			wg := &sync.WaitGroup{}

// 			wg.Add(1)
// 			go func(wg *sync.WaitGroup) {
// 				config := createProxyProtocolConfig(tc.portEnd, tc.proxyproto)
// 				gateway := Gateway{}
// 				proxies := configToProxies(config)
// 				if err := gateway.ListenAndServe(proxies); err != nil {
// 					errorCh <- &testError{err, "Can't start gateway"}
// 				}
// 				wg.Done()
// 				gateway.KeepProcessActive()
// 			}(wg)

// 			go func() {
// 				ip, err := proxyProtoListen(tc.portEnd)
// 				if err != nil {
// 					errorCh <- err
// 					return
// 				}
// 				resultCh <- ip == tc.expectingIp
// 			}()
// 			wg.Wait()
// 			go func() {

// 				pk := statusHandshakePort(tc.portEnd)
// 				config := statusDialConfig{
// 					pk:                      pk,
// 					gatewayAddr:             gatewayAddr(tc.portEnd),
// 					dialerPort:              dialerPort(tc.portEnd),
// 					useProxyProtocol:        tc.proxyproto,
// 					sendProxyProtocolHeader: tc.receiveProxyproto,
// 				}

// 				// if tc.proxyproto {

// 				// 	dialer := &net.Dialer{
// 				// 		LocalAddr: &net.TCPAddr{
// 				// 			IP:   net.ParseIP("127.0.10.1"),
// 				// 			Port: dialerPort(tc.portEnd),
// 				// 		},
// 				// 	}
// 				// 	netConn, _ := dialer.Dial("tcp", gatewayAddr(tc.portEnd))
// 				// 	config.conn = createTestConn(netConn)
// 				// }

// 				_, err := statusDial(config)
// 				if err != nil {
// 					errorCh <- err
// 				}
// 			}()

// 			select {
// 			case err := <-errorCh:
// 				t.Fatalf("Unexpected Error in test: %s\n%v", err.Message, err.Error)
// 			case r := <-resultCh:
// 				if r != tc.shouldMatch {
// 					t.Errorf("got: %v; want: %v", r, tc.shouldMatch)
// 				}
// 			}
// 		})
// 	}
// }

// func TestRouting(t *testing.T) {
// 	wg := &sync.WaitGroup{}
// 	errorCh := make(chan *testError)

// 	basePort := 540
// 	routingConfig := make([]*ProxyConfig, 0)
// 	serverConfigs := make([]statusListenerConfig, 0)

// 	servers := []struct {
// 		id      int
// 		domain  string
// 		portEnd int
// 	}{
// 		{
// 			id:      0,
// 			domain:  "infrared",
// 			portEnd: 530,
// 		},
// 		{
// 			id:      9,
// 			domain:  "infrared",
// 			portEnd: 531,
// 		},
// 		{
// 			id:      1,
// 			domain:  "infrared-dash",
// 			portEnd: 530,
// 		},
// 		{
// 			id:      2,
// 			domain:  ".dottedInfrared.",
// 			portEnd: 530,
// 		},
// 	}

// 	tt := []struct {
// 		name          string
// 		expectedId    int
// 		requestDomain string
// 		portEnd       int
// 		expectError   bool
// 		shouldMatch   bool
// 	}{
// 		{
// 			name:          "Single word domain",
// 			expectedId:    0,
// 			requestDomain: "infrared",
// 			portEnd:       530,
// 			expectError:   false,
// 			shouldMatch:   true,
// 		},
// 		{
// 			name:          "Single word domain but wrong id",
// 			expectedId:    1,
// 			requestDomain: "infrared",
// 			portEnd:       530,
// 			expectError:   false,
// 			shouldMatch:   false,
// 		},
// 		{
// 			name:          "duplicated domain but other port",
// 			expectedId:    9,
// 			requestDomain: "infrared",
// 			portEnd:       531,
// 			expectError:   false,
// 			shouldMatch:   true,
// 		},
// 		{
// 			name:          "Domain with a dash",
// 			expectedId:    1,
// 			requestDomain: "infrared-dash",
// 			portEnd:       530,
// 			expectError:   false,
// 			shouldMatch:   true,
// 		},
// 		{
// 			name:          "Domain with points at both ends",
// 			expectedId:    2,
// 			requestDomain: ".dottedInfrared.",
// 			portEnd:       530,
// 			expectError:   true,
// 			shouldMatch:   false,
// 		},
// 	}

// 	for i, server := range servers {
// 		port := basePort + i
// 		proxyC := &ProxyConfig{}
// 		serverC := statusListenerConfig{}

// 		serverAddr := serverAddr(port)
// 		proxyC.ListenTo = gatewayAddr(server.portEnd)
// 		proxyC.ProxyTo = serverAddr
// 		proxyC.DomainName = server.domain
// 		routingConfig = append(routingConfig, proxyC)

// 		serverC.id = server.id
// 		serverC.addr = serverAddr
// 		serverC.status = statusPKWithVersion(routeVersionName(server.id))
// 		serverConfigs = append(serverConfigs, serverC)
// 	}

// 	wg.Add(1)
// 	go func() {
// 		gateway := Gateway{}
// 		proxies := configsToProxies(routingConfig)
// 		if err := gateway.ListenAndServe(proxies); err != nil {
// 			errorCh <- &testError{err, "Can't start gateway"}
// 		}
// 		wg.Done()
// 		gateway.KeepProcessActive()
// 	}()

// 	for _, c := range serverConfigs {
// 		wg.Add(1)
// 		go func(config statusListenerConfig) {
// 			statusListen(config, errorCh)
// 			wg.Done()
// 		}(c)
// 	}

// 	wg.Wait()

// 	select {
// 	case err := <-errorCh:
// 		t.Fatalf("Unexpected Error before tests: %s\n%v", err.Message, err.Error)
// 	default:
// 	}

// 	for _, tc := range tt {
// 		t.Run(tc.name, func(t *testing.T) {
// 			resultCh := make(chan bool)

// 			go func() {
// 				expectedName := routeVersionName(tc.expectedId)
// 				pk := serverHandshake(tc.requestDomain, tc.portEnd)
// 				config := statusDialConfig{
// 					pk:          pk,
// 					gatewayAddr: gatewayAddr(tc.portEnd),
// 					dialerPort:  dialerPort(tc.portEnd),
// 				}

// 				receivedVersion, err := statusDialGetVersionName(config)
// 				if err != nil {
// 					errorCh <- err
// 					return
// 				}
// 				resultCh <- receivedVersion == expectedName
// 			}()

// 			select {
// 			case err := <-errorCh:
// 				if !tc.expectError {
// 					t.Fatalf("Unexpected Error in test: %s\n%v", err.Message, err.Error)
// 				}
// 			case r := <-resultCh:
// 				if r != tc.shouldMatch {
// 					t.Fail()
// 				}
// 			}
// 		})
// 	}
// }

// func createTestConn(conn net.Conn) Conn {
// 	return wrapConn(conn)
// }

// type alwaysOnlineServer struct {
// 	conn Conn
// }

// func (s *alwaysOnlineServer) CanConnect() bool {
// 	return true
// }

// func (s *alwaysOnlineServer) Connection() (Conn, error) {
// 	return s.conn, nil
// }

// type alwaysOfflineServer struct {
// }

// func (s *alwaysOfflineServer) CanConnect() bool {
// 	return false
// }

// func (s *alwaysOfflineServer) Connection() (Conn, error) {
// 	return nil, nil
// }

// func TestPacketHandling(t *testing.T) {
// 	//Bc its necessary for every proxy to have this
// 	domain := serverDomain
// 	proxyTo := ":25560"
// 	tt := []struct {
// 		name                    string
// 		expectError             error
// 		sendProxyProtocolHeader bool
// 		sendCorruptedPacket     bool
// 		sendNonPacketData       bool
// 		isProxyProtocolServer   bool
// 		onlineServer            bool
// 	}{
// 		{
// 			name: "offline server without errors",
// 		},
// 		{
// 			name:                "send incorrect packet",
// 			sendCorruptedPacket: true,
// 			expectError:         proxyproto.ErrNoProxyProtocol,
// 		},
// 		{
// 			name:                    "send proxyprotocol with normal packet",
// 			sendProxyProtocolHeader: true,
// 		},
// 		{
// 			name:                    "send proxyprotocol with incorrect packet",
// 			sendProxyProtocolHeader: true,
// 			sendCorruptedPacket:     true,
// 			expectError:             ErrCantUnMarshalPK,
// 		},
// 	}

// 	for _, tc := range tt {
// 		t.Run(tc.name, func(t *testing.T) {
// 			c1, c2 := net.Pipe()
// 			cServer := createTestConn(c1)
// 			cClient := createTestConn(c2)

// 			proxyConfig := &ProxyConfig{DomainName: domain, ProxyTo: proxyTo}

// 			if tc.isProxyProtocolServer {
// 				proxyConfig.ProxyProtocol = tc.isProxyProtocolServer
// 			}

// 			factory := func(p *Proxy) MCServer {
// 				return &alwaysOfflineServer{}
// 			}
// 			if tc.onlineServer {
// 				factory = func(p *Proxy) MCServer {
// 					return &alwaysOnlineServer{nil}
// 				}
// 			}

// 			proxy := &Proxy{Config: proxyConfig}
// 			proxy.ServerFactory = factory

// 			gateway := &Gateway{}
// 			gateway.proxies.Store(proxy.UID(), proxy)

// 			go func(c Conn) {
// 				pk := serverHandshake(domain, 25565)

// 				if tc.sendCorruptedPacket {
// 					corruptedData := pk.Data[1:12]
// 					pk.Data = corruptedData
// 					t.Log(pk)
// 				}

// 				dialConfig := statusDialConfig{
// 					conn:                    &c,
// 					pk:                      pk,
// 					sendProxyProtocolHeader: tc.sendProxyProtocolHeader,
// 					sendEndPing:             true,
// 				}

// 				t.Log(dialConfig)
// 				_, err := statusDial(dialConfig)
// 				if err != nil {
// 					fmt.Println(err)
// 				}
// 			}(cClient)

// 			if err := gateway.serve(cServer, ""); err != nil {
// 				if tc.expectError == nil {
// 					t.Errorf("didnt expect an error but got %v", err)
// 				}
// 				if errors.Is(err, tc.expectError) {
// 					return
// 				}
// 				t.Errorf("got different error than expected, got: %v\n expected: %v", err, tc.expectError)
// 				return
// 			}
// 			if tc.expectError != nil {
// 				t.Errorf("Expected an error but didnt got any, expected error: %v", tc.expectError)
// 			}
// 		})
// 	}
// }
=======
			select {
			case err := <-errorCh:
				if !tc.expectError {
					t.Fatalf("Unexpected Error in test: %s\n%v", err.Message, err.Error)
				}
			case r := <-resultCh:
				if r != tc.shouldMatch {
					t.Fail()
				}
			}
		})
	}
}

func TestProxyBind(t *testing.T) {
	// TODO: Figure out a way to test this
}
>>>>>>> e70b57e2
<|MERGE_RESOLUTION|>--- conflicted
+++ resolved
@@ -325,7 +325,6 @@
 	return getIpFromAddr(conn.RemoteAddr()), nil
 }
 
-<<<<<<< HEAD
 type e2eTestServer struct {
 	connection Conn
 	ServerAddr string
@@ -334,208 +333,14 @@
 
 func (s *e2eTestServer) CanConnect() bool {
 	var err error
-	s.connection, err = DialTimeout(s.ServerAddr, s.Timeout)
+	// s.connection, err = DialTimeout(s.ServerAddr, s.Timeout)
 	return err == nil
-=======
-func TestStatusRequest(t *testing.T) {
-	tt := []struct {
-		name            string
-		portEnd         int
-		onlineStatus    StatusConfig
-		offlineStatus   StatusConfig
-		activeServer    bool
-		expectedVersion string
-	}{
-		{
-			name:            "ServerOnlineWithoutConfig",
-			portEnd:         570,
-			activeServer:    true,
-			expectedVersion: serverVersionName,
-		},
-		{
-			name:            "ServerOfflineWithoutConfig",
-			portEnd:         571,
-			activeServer:    false,
-			expectedVersion: "",
-		},
-		{
-			name:            "ServerOnlineWithConfig",
-			portEnd:         572,
-			onlineStatus:    onlineStatus,
-			offlineStatus:   offlineStatus,
-			activeServer:    true,
-			expectedVersion: onlineStatus.VersionName,
-		},
-		{
-			name:            "ServerOfflineWithConfig",
-			portEnd:         573,
-			onlineStatus:    onlineStatus,
-			offlineStatus:   offlineStatus,
-			activeServer:    false,
-			expectedVersion: offlineStatus.VersionName,
-		},
-	}
-
-	for _, tc := range tt {
-		t.Run(tc.name, func(t *testing.T) {
-			wg := &sync.WaitGroup{}
-			errorCh := make(chan *testError)
-			resultCh := make(chan bool)
-			wg.Add(1)
-			go func(wg *sync.WaitGroup) {
-				config := proxyConfigWithPortEnd(tc.portEnd)
-				config.OnlineStatus = tc.onlineStatus
-				config.OfflineStatus = tc.offlineStatus
-
-				gateway := Gateway{}
-				proxies := configToProxies(config)
-				if err := gateway.ListenAndServe(proxies); err != nil {
-					errorCh <- &testError{err, "Can't start gateway"}
-				}
-				wg.Done()
-				gateway.KeepProcessActive()
-			}(wg)
-
-			if tc.activeServer {
-				wg.Add(1)
-				serverCfg := statusListenerConfig{}
-				serverCfg.status = statusPKWithVersion(serverVersionName)
-				serverCfg.addr = serverAddr(tc.portEnd)
-				go func() {
-					statusListen(serverCfg, errorCh)
-					wg.Done()
-				}()
-			}
-
-			wg.Wait()
-			go func() {
-				pk := statusHandshakePort(tc.portEnd)
-				config := statusDialConfig{
-					pk:          pk,
-					gatewayAddr: gatewayAddr(tc.portEnd),
-					dialerPort:  dialerPort(tc.portEnd),
-				}
-				receivedVersion, err := statusDial(config)
-				if err != nil {
-					errorCh <- err
-					return
-				}
-
-				resultCh <- receivedVersion == tc.expectedVersion
-			}()
-
-			select {
-			case err := <-errorCh:
-				t.Fatalf("Unexpected Error in test: %s\n%v", err.Message, err.Error)
-			case r := <-resultCh:
-				if !r {
-					t.Fail()
-				}
-			}
-		})
-	}
-}
-
-func TestProxyProtocol(t *testing.T) {
-	tt := []struct {
-		name              string
-		proxyproto        bool
-		receiveProxyproto bool
-		portEnd           int
-		shouldMatch       bool
-		expectingIp       string
-	}{
-		{
-			name:              "ProxyProtocolOn",
-			proxyproto:        true,
-			receiveProxyproto: false,
-			portEnd:           581,
-			shouldMatch:       true,
-			expectingIp:       "127.0.0.1",
-		},
-		{
-			name:              "ProxyProtocolOff",
-			proxyproto:        false,
-			receiveProxyproto: false,
-			portEnd:           582,
-			shouldMatch:       true,
-			expectingIp:       "127.0.0.1",
-		},
-		{
-			name:              "ProxyProtocol Receive",
-			proxyproto:        true,
-			receiveProxyproto: true,
-			portEnd:           583,
-			shouldMatch:       true,
-			expectingIp:       "109.226.143.210",
-		},
-	}
-
-	for _, tc := range tt {
-		t.Run(tc.name, func(t *testing.T) {
-			errorCh := make(chan *testError)
-			resultCh := make(chan bool)
-			wg := &sync.WaitGroup{}
-
-			wg.Add(1)
-			go func(wg *sync.WaitGroup) {
-				config := createProxyProtocolConfig(tc.portEnd, tc.proxyproto)
-				gateway := Gateway{
-					receiveProxyProtocol: tc.receiveProxyproto,
-				}
-				proxies := configToProxies(config)
-				if err := gateway.ListenAndServe(proxies); err != nil {
-					errorCh <- &testError{err, "Can't start gateway"}
-				}
-				wg.Done()
-				gateway.KeepProcessActive()
-			}(wg)
-
-			go func() {
-				ip, err := proxyProtoListen(tc.portEnd)
-				if err != nil {
-					errorCh <- err
-					return
-				}
-				resultCh <- ip == tc.expectingIp
-			}()
-			wg.Wait()
-			go func() {
-
-				pk := statusHandshakePort(tc.portEnd)
-				config := statusDialConfig{
-					pk:                      pk,
-					gatewayAddr:             gatewayAddr(tc.portEnd),
-					dialerPort:              dialerPort(tc.portEnd),
-					useProxyProtocol:        tc.proxyproto,
-					sendProxyProtocolHeader: tc.receiveProxyproto,
-				}
-
-				_, err := statusDial(config)
-				if err != nil {
-					errorCh <- err
-				}
-			}()
-
-			select {
-			case err := <-errorCh:
-				t.Fatalf("Unexpected Error in test: %s\n%v", err.Message, err.Error)
-			case r := <-resultCh:
-				if r != tc.shouldMatch {
-					t.Errorf("got: %v; want: %v", r, tc.shouldMatch)
-				}
-			}
-
-		})
-	}
->>>>>>> e70b57e2
 }
 
 func (s *e2eTestServer) Connection() (Conn, error) {
 	return s.connection, nil
 }
 
-<<<<<<< HEAD
 // func TestStatusRequest(t *testing.T) {
 // 	tt := []struct {
 // 		name            string
@@ -1024,23 +829,4 @@
 // 			}
 // 		})
 // 	}
-// }
-=======
-			select {
-			case err := <-errorCh:
-				if !tc.expectError {
-					t.Fatalf("Unexpected Error in test: %s\n%v", err.Message, err.Error)
-				}
-			case r := <-resultCh:
-				if r != tc.shouldMatch {
-					t.Fail()
-				}
-			}
-		})
-	}
-}
-
-func TestProxyBind(t *testing.T) {
-	// TODO: Figure out a way to test this
-}
->>>>>>> e70b57e2
+// }