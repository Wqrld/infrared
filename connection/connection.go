--- conflicted
+++ resolved
@@ -3,10 +3,7 @@
 import (
 	"bufio"
 	"errors"
-<<<<<<< HEAD
 	"io"
-=======
->>>>>>> b1ad79ab
 	"net"
 	"time"
 
@@ -18,11 +15,7 @@
 	ErrNoNameYet = errors.New("we dont have the name of this player yet")
 )
 
-<<<<<<< HEAD
 type HandshakeChannel chan<- HandshakeConn
-
-=======
->>>>>>> b1ad79ab
 type NewServerConnFactory func(timeout time.Duration) (ServerConnFactory, error)
 
 type ServerConnFactory func(string) (ServerConn, error)
