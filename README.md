--- conflicted
+++ resolved
@@ -274,7 +274,7 @@
   * **host:** listenTo domain as specified in the infrared configuration.
   * **instance:** what infrared instance the amount of players are connected to.
   * **job:** what job was specified in the prometheus configuration.
-<<<<<<< HEAD
+
 * infrared_proxies: show the amount of active infrared proxies:
   * **Example response:** `infrared_proxies{instance="vps1.example.com:9070",job="infrared"} 5`
   * **instance:** what infrared instance has that amount of active proxies.
@@ -282,11 +282,4 @@
 
 ## Similar Projects
 
-* https://github.com/itzg/mc-router
-=======
-* infrared_handshakes: counter of the number of handshake packets received per instande, type and target:
-  * **Example response:** `infrared_handshakes{instance="vps1.example.com:9070",type="status",host="proxy.example.com"} 5`
-  * **instance:** what infrared instance handshakes were received on.
-  * **type:** the type of handshake received; "status" or "login".
-  * **host:** the target host specified by the "Server Address" field in the handshake packet. [[1]](https://wiki.vg/Protocol#Handshaking)
->>>>>>> 3b86e442
+* https://github.com/itzg/mc-router