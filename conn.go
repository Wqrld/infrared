--- conflicted
+++ resolved
@@ -52,13 +52,8 @@
 	PacketWriter
 	PacketReader
 	PacketPeeker
-<<<<<<< HEAD
-=======
 
-	State() protocol.State
-	Threshold() int
 	Reader() *bufio.Reader
->>>>>>> 0c7641df
 }
 
 // wrapConn warp an net.Conn to infared.conn
